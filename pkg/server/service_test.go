--- conflicted
+++ resolved
@@ -2,13 +2,9 @@
 
 import (
 	"context"
-<<<<<<< HEAD
-	"os"
-=======
 	"log"
 	"os"
 	"path/filepath"
->>>>>>> 40655720
 	"testing"
 	"time"
 
